<<<<<<< HEAD
"""
Reason and put everyhting in one place and connects to google api 
"""
=======
from agents.baseagent import *
from agents.tools.gcal.gcal import *

SCHEDULER = BaseAgent(
    name = "Scheduler",
    tools = [
        tool_list_calendars,
        tool_list_events,
        tool_create_event,
        tool_create_calendar
    ],
    system_prompt = """
        
    """
)
>>>>>>> 3cc3fe37
<|MERGE_RESOLUTION|>--- conflicted
+++ resolved
@@ -1,8 +1,3 @@
-<<<<<<< HEAD
-"""
-Reason and put everyhting in one place and connects to google api 
-"""
-=======
 from agents.baseagent import *
 from agents.tools.gcal.gcal import *
 
@@ -17,5 +12,4 @@
     system_prompt = """
         
     """
-)
->>>>>>> 3cc3fe37
+)